# DicomBrowser
# Copyright (C) 2016-9 Eric Kerfoot, King's College London, all rights reserved
#
# This file is part of DicomBrowser.
#
# DicomBrowser is free software: you can redistribute it and/or modify
# it under the terms of the GNU General Public License as published by
# the Free Software Foundation, either version 3 of the License, or
# (at your option) any later version.
#
# DicomBrowser is distributed in the hope that it will be useful,
# but WITHOUT ANY WARRANTY; without even the implied warranty of
# MERCHANTABILITY or FITNESS FOR A PARTICULAR PURPOSE.  See the
# GNU General Public License for more details.
#
# You should have received a copy of the GNU General Public License along
# with this program (LICENSE.txt).  If not, see <http://www.gnu.org/licenses/>
"""
DicomBrowser - simple lightweight Dicom browsing application. 
"""

import sys, os, threading, re
from multiprocessing import freeze_support
from contextlib import closing
from collections import OrderedDict

from queue import Queue, Empty
from io import StringIO

<<<<<<< HEAD
try:  # PyQt4 and 5 support
    from PyQt5 import QtGui, QtCore, uic, QtWidgets
    from PyQt5.QtCore import Qt, QStringListModel
    from . import Resources_rc5  # import resources manually since we have to do this to get the ui file
except ImportError:
    from PyQt4 import QtGui, QtCore, uic
    from PyQt4.QtCore import Qt
    from PyQt4.QtGui import QStringListModel
    from . import Resources_rc4  # import resources manually since we have to do this to get the ui file
=======
from PyQt5 import QtGui, QtCore, QtWidgets, uic
from PyQt5.QtCore import Qt, QStringListModel
from . import Resources_rc  # import resources manually since we have to do this to get the ui file
>>>>>>> 8c103f3a


import numpy as np
import pyqtgraph as pg


from .__init__ import __version__

from .dicom import loadDicomDir, loadDicomZip, seriesListColumns, tagTreeColumns
from .models import SeriesTableModel, TagItemModel


# Load the ui file from the resource, removing the "resources" tag so that uic doesn't try (and fail) to load resources.
# This allows loading the UI at runtime rather than generating a .py file with pyuic not cross-compatible with PyQt4/5.
with closing(QtCore.QFile(":/layout/DicomBrowserWin.ui")) as uiFile:
    if uiFile.open(QtCore.QFile.ReadOnly):
        ui = bytes(uiFile.readAll()).decode("utf-8")
        ui = re.sub("<resources>.*</resources>", "", ui, flags=re.DOTALL)  # get rid of the resources section in the XML
        Ui_DicomBrowserWin, _ = uic.loadUiType(StringIO(ui))  # create a local type definition


class DicomBrowser(QtWidgets.QMainWindow, Ui_DicomBrowserWin):
    """
    The window class for the app which implements the UI functionality and the directory loading thread. It 
    inherits from the type loaded from the .ui file in the resources. 
    """

    statusSignal = QtCore.pyqtSignal(str, int, int)  # signal for updating the status bar asynchronously
    updateSignal = QtCore.pyqtSignal()  # signal for updating the source list and series table

    def __init__(self, args, parent=None):
        super().__init__(parent)

        self.srcList = []  # list of source directories
        self.imageIndex = 0  # index of selected image
        self.seriesMap = OrderedDict()  # maps series table row tuples to DicomSeries object it was generated from
        self.seriesColumns = list(seriesListColumns)  # keywords for columns
        self.selectedRow = -1  # selected series row
        self.lastDir = "."  # last loaded directory root
        self.filterRegex = ""  # regular expression to filter tags by

        # create the directory queue and loading thread objects
        self.srcQueue = Queue()  # queue of directories to load
        self.loadDirThread = threading.Thread(target=self._loadSourceThread)
        self.loadDirThread.daemon = True  # clean shutdown possible with daemon threads
        self.loadDirThread.start()  # start the thread now, it will wait until something is put on self.srcQueue

        # setup ui
        self.setupUi(self)  # create UI elements based on the loaded .ui file
        self.setWindowTitle("DicomBrowser v%s (FOR RESEARCH ONLY)" % (__version__,))
        self.setStatus("")

        # connect signals
        self.importDirButton.clicked.connect(self._openDirDialog)
        self.importZipButton.clicked.connect(self._openZipDialog)
        self.statusSignal.connect(self.setStatus)
        self.updateSignal.connect(self._updateSeriesTable)
        self.filterLine.textChanged.connect(self._setFilterString)
        self.imageSlider.valueChanged.connect(self.setSeriesImage)
        self.seriesView.clicked.connect(self._seriesTableClicked)

        # setup the list and table models
        self.srcModel = QStringListModel()
        self.seriesModel = SeriesTableModel(self.seriesColumns)
        self.seriesModel.layoutChanged.connect(self._seriesTableResize)
        self.tagModel = TagItemModel()

        # assign models to views
        self.sourceListView.setModel(self.srcModel)
        self.seriesView.setModel(self.seriesModel)
        self.tagView.setModel(self.tagModel)

        # create the pyqtgraph object for viewing images
        self.imageView = pg.ImageView()
        layout = QtGui.QGridLayout(self.view2DGroup)
        layout.addWidget(self.imageView)

        # load the empty image placeholder into a ndarray
        qimg = QtGui.QImage(":/icons/noimage.png")
        bytedata = qimg.constBits().asstring(qimg.width() * qimg.height())
        self.noimg = np.ndarray((qimg.width(), qimg.height()), dtype=np.ubyte, buffer=bytedata)

        # add the directories passed as arguments to the directory queue to start loading
        for i in args[1:]:
            if os.path.exists(i):
                self.addSource(i)

        # override CTRL+C in the tag tree to copy a fuller set of tag data to the clipboard
        QtGui.QShortcut(QtGui.QKeySequence("Ctrl+c"), self.tagView).activated.connect(self._setClipboard)

    def keyPressEvent(self, e):
        """Close the window if escape is pressed, otherwise do as inherited."""
        if e.key() == Qt.Key_Escape:
            self.close()
        else:
            QtGui.QMainWindow.keyPressEvent(self, e)

    def show(self):
        """Calls the inherited show() method then sets the splitter positions."""
        QtGui.QMainWindow.show(self)
        self.listSplit.moveSplitter(120, 1)
        self.seriesSplit.moveSplitter(80, 1)
        self.viewMetaSplitter.moveSplitter(600, 1)

    def _loadSourceThread(self):
        """
        This is run in a daemon thread and continually checks self.srcQueue for a queued directory or zip file to scan
        for Dicom files. It calls loadDicomDir() for a given directory or loadDicomZip() for a zip file and adds the
        results the self.srclist member.
        """
        while True:
            try:
                src = self.srcQueue.get(True, 0.5)
                loader = loadDicomDir if os.path.isdir(src) else loadDicomZip
                series = loader(src, self.statusSignal.emit)

                if series and all(len(s.filenames) > 0 for s in series):
                    for s in series:
                        # sort series contents by filename
                        s.filenames, s.loadtags = zip(*sorted(zip(s.filenames, s.loadtags)))

                    self.srcList.append((src, series))

                self.updateSignal.emit()
            except Empty:
                pass

    def _openDirDialog(self):
        """Opens the open file dialog to choose a directory to scan for Dicoms."""
        rootdir = str(QtGui.QFileDialog.getExistingDirectory(self, "Choose Source Directory", self.lastDir))
        if rootdir:
            self.addSource(rootdir)

    def _openZipDialog(self):
        """Opens the open file dialog to choose a zip file to scan for Dicoms."""
        zipfile = QtGui.QFileDialog.getOpenFileName(self, "Choose Zip File", self.lastDir, "Zip Files (*.zip)")
        if zipfile[0]:
            self.addSource(zipfile[0])

    def _updateSeriesTable(self):
        """
        Updates the self.seriesMap object from self.srclist, and refills the self.srcmodel object. This will refresh 
        the list of source directories and the table of available series.
        """
        self.seriesMap.clear()

        for _, series in self.srcList:  # add each series in each source into self.seriesMap
            for s in series:
                entry = s.getTagValues(self.seriesColumns)
                self.seriesMap[entry] = s

        self.srcModel.setStringList([s[0] for s in self.srcList])
        self.seriesModel.updateSeriesTable(self.seriesMap.keys())
        self.seriesModel.layoutChanged.emit()

    def _seriesTableClicked(self, item):
        """Called when a series is clicked on, set the viewed image to be from the clicked series."""
        self.selectedRow = item.row()
        self.setSeriesImage(self.imageSlider.value(), True)

    def _seriesTableResize(self):
        """Resizes self.seriesView columns to contents, setting the last section to stretch."""
        self.seriesView.horizontalHeader().setStretchLastSection(False)
        self.seriesView.resizeColumnsToContents()
        self.seriesView.horizontalHeader().setStretchLastSection(True)

    def _setFilterString(self, regex):
        """Set the filtering regex to be `regex'."""
        self.filterRegex = regex
        self._fillTagView()

    def _fillTagView(self):
        """Refill the Dicom tag view, this will rejig the columns and (unfortunately) reset column sorting."""
        series = self.getSelectedSeries()
        vpos = self.tagView.verticalScrollBar().value()
        self.tagModel.fillTags(series.getTagObject(self.imageIndex), tagTreeColumns, self.filterRegex)
        self.tagView.expandAll()
        self.tagView.resizeColumnToContents(0)
        self.tagView.verticalScrollBar().setValue(vpos)

    def _setClipboard(self):
        """Set the clipboard to contain fuller tag data when CTRL+C is applied to a tag line in the tree."""

        def printChildren(child, level, out):
            for r in range(child.rowCount()):
                print("", file=out)

                for c in range(child.columnCount()):
                    cc = child.child(r, c)

                    if cc is not None:
                        print(" " * level, cc.text(), file=out, end="")
                        if cc.hasChildren():
                            printChildren(cc, level + 1, out)

        clipout = StringIO()
        items = [self.tagModel.itemFromIndex(i) for i in self.tagView.selectedIndexes()]
        print(" ".join(i.data() or i.text() for i in items if i), end="", file=clipout)

        if items[0].hasChildren():
            printChildren(items[0], 1, clipout)

        QtWidgets.QApplication.clipboard().setText(clipout.getvalue())

    def getSelectedSeries(self):
        """Returns the DicomSeries object for the selected series, None if no series is selected."""
        if 0 <= self.selectedRow < len(self.seriesMap):
            return self.seriesMap[self.seriesModel.getRow(self.selectedRow)]

    def setSeriesImage(self, i, autoRange=False):
        """
        Set the view image to be that at index `i' of the selected series. The `autoRange' boolean value sets whether
        the data value range is reset or not when this is done. The tag table is also set to that of image `i'.
        """
        series = self.getSelectedSeries()
        if series:
            maxindex = len(series.filenames) - 1
            self.imageIndex = np.clip(i, 0, maxindex)
            img = series.getPixelData(self.imageIndex)  # image matrix
            interval = 1  # tick interval on the slider

            # choose a more sensible tick interval if there's a lot of images
            if maxindex >= 5000:
                interval = 100
            elif maxindex >= 500:
                interval = 10

            if img is None:  # if the image is None use the default "no image" object
                img = self.noimg
            # elif len(img.shape)==3: # multi-channel or multi-dimensional image, use average of dimensions
            #    img=np.mean(img,axis=2)

            self.imageView.setImage(img.T, autoRange=autoRange, autoLevels=self.autoLevelsCheck.isChecked())
            self._fillTagView()
            self.imageSlider.setTickInterval(interval)
            self.imageSlider.setMaximum(maxindex)
            self.numLabel.setText(str(self.imageIndex))
            self.view2DGroup.setTitle("2D View - " + os.path.basename(series.filenames[self.imageIndex]))
            self.view2DGroup.setToolTip(series.filenames[self.imageIndex])

    def setStatus(self, msg, progress=0, progressmax=0):
        """
        Set the status bar with message `msg' with progress set to `progress' out of `progressmax', or hide the status 
        elements if `msg' is empty or None.
        """
        if not msg:
            progress = 0
            progressmax = 0

        self.statusText.setText(msg)
        self.statusText.setVisible(bool(msg))
        self.importDirButton.setVisible(not bool(msg))
        self.importZipButton.setVisible(not bool(msg))
        self.statusProgressBar.setVisible(progressmax > 0)
        self.statusProgressBar.setRange(0, progressmax)
        self.statusProgressBar.setValue(progress)

    def removeSource(self, index):
        """Remove the source directory at the given index."""
        self.srcList.pop(index)
        self.updateSignal.emit()

    def addSource(self, rootdir):
        """Add the given directory to the queue of directories to load and set the self.lastDir value to its parent."""
        self.srcQueue.put(rootdir)
        self.lastDir = os.path.dirname(rootdir)


def main(args=[], qapp=None):
    """
    Default main program which starts Qt based on the command line arguments `args', sets the stylesheet if present,
    then creates the window object and shows it. The `args' command line arguments list is passed to the window object
    to pick up on specified directories. The `qapp' object would be the QApplication object if it's created elsewhere,
    otherwise it's created here. Returns the value of QApplication.exec_() if this object was created here otherwise 0.
    """
    if qapp is None:
        app = QtWidgets.QApplication(args)
        app.setAttribute(Qt.AA_DontUseNativeMenuBar)  # in OSX, forces menubar to be in window
        app.setStyle("Plastique")

        # load the stylesheet included as a Qt resource
        with closing(QtCore.QFile(":/css/DefaultUIStyle.css")) as f:
            if f.open(QtCore.QFile.ReadOnly):
                app.setStyleSheet(bytes(f.readAll()).decode("UTF-8"))
            else:
                print("Failed to read %r" % f.fileName())

    browser = DicomBrowser(args)
    browser.show()

    return 0 if qapp is not None else app.exec_()


def mainargv():
    """setuptools compatible entry point."""
    freeze_support()
    sys.exit(main(sys.argv))


if __name__ == "__main__":
    mainargv()<|MERGE_RESOLUTION|>--- conflicted
+++ resolved
@@ -27,22 +27,9 @@
 from queue import Queue, Empty
 from io import StringIO
 
-<<<<<<< HEAD
-try:  # PyQt4 and 5 support
-    from PyQt5 import QtGui, QtCore, uic, QtWidgets
-    from PyQt5.QtCore import Qt, QStringListModel
-    from . import Resources_rc5  # import resources manually since we have to do this to get the ui file
-except ImportError:
-    from PyQt4 import QtGui, QtCore, uic
-    from PyQt4.QtCore import Qt
-    from PyQt4.QtGui import QStringListModel
-    from . import Resources_rc4  # import resources manually since we have to do this to get the ui file
-=======
 from PyQt5 import QtGui, QtCore, QtWidgets, uic
 from PyQt5.QtCore import Qt, QStringListModel
 from . import Resources_rc  # import resources manually since we have to do this to get the ui file
->>>>>>> 8c103f3a
-
 
 import numpy as np
 import pyqtgraph as pg
